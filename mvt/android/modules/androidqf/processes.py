# Mobile Verification Toolkit (MVT)
# Copyright (c) 2021-2023 Claudio Guarnieri.
# Use of this software is governed by the MVT License 1.1 that can be found at
#   https://license.mvt.re/1.1/

import logging
from typing import Optional

from mvt.android.artifacts.processes import Processes as ProcessesArtifact

from .base import AndroidQFModule


class Processes(ProcessesArtifact, AndroidQFModule):
    """This module analyse running processes"""

    def __init__(
        self,
        file_path: Optional[str] = None,
        target_path: Optional[str] = None,
        results_path: Optional[str] = None,
        module_options: Optional[dict] = None,
        log: logging.Logger = logging.getLogger(__name__),
        results: Optional[list] = None,
    ) -> None:
        super().__init__(
            file_path=file_path,
            target_path=target_path,
            results_path=results_path,
            module_options=module_options,
            log=log,
            results=results,
        )

    def run(self) -> None:
        ps_files = self._get_files_by_pattern("*/ps.txt")
        if not ps_files:
            return

<<<<<<< HEAD
        self._parse_ps(self._get_file_content(ps_files[0]).decode("utf-8"))
=======
        with open(ps_files[0]) as handle:
            self.parse(handle.read())

>>>>>>> 57d4aca7
        self.log.info("Identified %d running processes", len(self.results))<|MERGE_RESOLUTION|>--- conflicted
+++ resolved
@@ -37,11 +37,5 @@
         if not ps_files:
             return
 
-<<<<<<< HEAD
-        self._parse_ps(self._get_file_content(ps_files[0]).decode("utf-8"))
-=======
-        with open(ps_files[0]) as handle:
-            self.parse(handle.read())
-
->>>>>>> 57d4aca7
+        self.parse(self._get_file_content(ps_files[0]).decode("utf-8"))
         self.log.info("Identified %d running processes", len(self.results))