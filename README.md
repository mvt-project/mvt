--- conflicted
+++ resolved
@@ -5,26 +5,25 @@
 # Mobile Verification Toolkit
 
 [![](https://img.shields.io/pypi/v/mvt)](https://pypi.org/project/mvt/)
-[![](https://img.shields.io/badge/docs-blue.svg)](https://mvt.readthedocs.io)
 
 Mobile Verification Toolkit (MVT) is a collection of utilities to simplify and automate the process of gathering forensic traces helpful to identify a potential compromise of Android and iOS devices.
 
-It has been developed and released by the [Amnesty International Security Lab](https://www.amnesty.org/en/tech/) in July 2021 in the context of the [Pegasus project](https://forbiddenstories.org/about-the-pegasus-project/) along with [a technical forensic methodology and forensic evidence](https://www.amnesty.org/en/latest/research/2021/07/forensic-methodology-report-how-to-catch-nso-groups-pegasus/).
+It has been developed and released by the [Amnesty International Security Lab](https://www.amnesty.org/en/tech/) in July 2021 in the context of the [Pegasus project](https://forbiddenstories.org/about-the-pegasus-project/) along with [a technical forensic methodology and forensic evidences](https://www.amnesty.org/en/latest/research/2021/07/forensic-methodology-report-how-to-catch-nso-groups-pegasus/).
 
-*Warning*: MVT is a forensic research tool intended for technologists and investigators. Using it requires understanding the basics of forensic analysis and using command-line tools. This is not intended for end-user self-assessment. If you are concerned with the security of your device please seek expert assistance.
+*Warning*: this tool has been released as a forensic tool for a technical audience. Using it requires some technical skills such as understanding basics of forensic analysis and using command line tools.
+_Warning_: MVT is a forensic research tool intended for technologists and investigators. Using it requires understanding the basics of forensic analysis and using command-line tools. This is not intended for end-user self-assessment. If you are concerned with the security of your device please seek expert assistance.
+[Please check out the documentation.](https://mvt.readthedocs.io/en/latest/)
 
 ## Installation
 
-MVT can be installed from sources or conveniently using:
+First you need to install dependencies, on Linux `sudo apt install python3 python3-pip libusb-1.0-0` or on MacOS `brew install python3 libusb`.
 
+Then you can install mvt from pypi with `pip3 install mvt`, or directly from sources:
+```bash
+git clone https://github.com/mvt-project/mvt.git
+cd mvt
+pip3 install .
 ```
-pip3 install mvt
-```
-
-You will need some dependencies, so please check the [documentation](https://mvt.readthedocs.io/en/latest/install.html).
-
-Alternatively, you can decide to run MVT and all relevant tools through a [Docker container](https://mvt.readthedocs.io/en/latest/docker.html).
-
 
 ## Usage
 
@@ -41,10 +40,7 @@
 
 Check out [the documentation to see how to use them](https://mvt.readthedocs.io/en/latest/).
 
-<<<<<<< HEAD
 For IOCs (indicators of compromise), *including NSO Group Pegasus*, refer to the [Amnesty International investigations repository.](https://github.com/AmnestyTech/investigations)
-=======
->>>>>>> 7947d413
 
 ## License
 
