# Mobile Verification Toolkit (MVT)
# Copyright (c) 2021-2023 The MVT Authors.
# Use of this software is governed by the MVT License 1.1 that can be found at
#   https://license.mvt.re/1.1/

import csv
import json
import logging
import os
import re
from dataclasses import asdict, is_dataclass
from typing import Any, Dict, Optional

from .utils import CustomJSONEncoder, exec_or_profile
from .indicators import Indicators
from .alerts import AlertStore
from .module_types import (
    ModuleResults,
    ModuleTimeline,
    ModuleSerializedResult,
    ModuleAtomicResult,
)


class DatabaseNotFoundError(Exception):
    pass


class DatabaseCorruptedError(Exception):
    pass


class InsufficientPrivileges(Exception):
    pass


class MVTModule:
    """This class provides a base for all extraction modules."""

    enabled: bool = True
    slug: Optional[str] = None

    def __init__(
        self,
        file_path: Optional[str] = None,
        target_path: Optional[str] = None,
        results_path: Optional[str] = None,
        module_options: Optional[Dict[str, Any]] = None,
        log: logging.Logger = logging.getLogger(__name__),
        results: ModuleResults = [],
    ) -> None:
        """Initialize module.

        :param file_path: Path to the module's database file, if there is any
        :type file_path: str
        :param target_path: Path to the target folder (backup or filesystem
                            dump)
        :type target_path: str
        :param results_path: Folder where results will be stored
        :type results_path: str
        :param fast_mode: Flag to enable or disable slow modules
        :type fast_mode: bool
        :param log: Handle to logger
        :param results: Provided list of results entries
        :type results: list
        """
        self.file_path: Optional[str] = file_path
        self.target_path: Optional[str] = target_path
        self.results_path: Optional[str] = results_path
        self.module_options: Optional[Dict[str, Any]] = (
            module_options if module_options else {}
        )

        self.log = log
        self.indicators: Optional[Indicators] = None
        self.alertstore: AlertStore = AlertStore(log=log)

        self.results: ModuleResults = results if results else []
        self.timeline: ModuleTimeline = []
        self.timeline_detected: ModuleTimeline = []

    @classmethod
    def from_json(cls, json_path: str, log: logging.Logger):
        with open(json_path, "r", encoding="utf-8") as handle:
<<<<<<< HEAD
            try:
                results = json.load(handle)
                if log:
                    log.info('Loaded %d results from "%s"', len(results), json_path)
                return cls(results=results, log=log)
            except json.decoder.JSONDecodeError as err:
                log.error('Error to decode the json "%s" file: "%s"', json_path, err)
                return None
=======
            results = json.load(handle)
            if log:
                log.info('Loaded %d results from "%s"', len(results), json_path)

            return cls(results=results, log=log)
>>>>>>> e9e62164

    @classmethod
    def get_slug(cls) -> str:
        if cls.slug:
            return cls.slug

        sub = re.sub("(.)([A-Z][a-z]+)", r"\1_\2", cls.__name__)
        return re.sub("([a-z0-9])([A-Z])", r"\1_\2", sub).lower()

    def check_indicators(self) -> None:
        raise NotImplementedError

    def save_to_json(self) -> None:
        if not self.results_path:
            return

        name = self.get_slug()

        if self.results:
            converted_results = [
                asdict(result) if is_dataclass(result) else result
                for result in self.results
            ]
            results_file_name = f"{name}.json"
            results_json_path = os.path.join(self.results_path, results_file_name)
            with open(results_json_path, "w", encoding="utf-8") as handle:
                try:
                    json.dump(
                        converted_results, handle, indent=4, cls=CustomJSONEncoder
                    )
                except Exception as exc:
                    self.log.error(
                        "Unable to store results of module %s to file %s: %s",
                        self.__class__.__name__,
                        results_file_name,
                        exc,
                    )

        if self.alertstore.alerts:
            detected_file_name = f"{name}_detected.json"
            detected_json_path = os.path.join(self.results_path, detected_file_name)
            with open(detected_json_path, "w", encoding="utf-8") as handle:
                json.dump(
                    self.alertstore.alerts, handle, indent=4, cls=CustomJSONEncoder
                )

    def serialize(self, result: ModuleAtomicResult) -> ModuleSerializedResult:
        raise NotImplementedError

    @staticmethod
    def _deduplicate_timeline(timeline: list) -> list:
        """Serialize entry as JSON to deduplicate repeated entries

        :param timeline: List of entries from timeline to deduplicate

        """
        timeline_set = set()
        for record in timeline:
            timeline_set.add(
                json.dumps(
                    asdict(record) if is_dataclass(record) else record, sort_keys=True
                )
            )

        return [json.loads(record) for record in timeline_set]

    def to_timeline(self) -> None:
        """Convert results into a timeline."""
        if not self.results:
            return

        for result in self.results:
            record: ModuleSerializedResult = self.serialize(result)
            if record:
                if isinstance(record, list):
                    self.timeline.extend(record)
                else:
                    self.timeline.append(record)

        # for detected in self.alertstore.alerts:
        #     record = self.serialize(detected)
        #     if record:
        #         if isinstance(record, list):
        #             self.timeline_detected.extend(record)
        #         else:
        #             self.timeline_detected.append(record)

        # De-duplicate timeline entries.
        self.timeline = self._deduplicate_timeline(self.timeline)
        # self.timeline_detected = self._deduplicate_timeline(self.timeline_detected)

    def run(self) -> None:
        """Run the main module procedure."""
        raise NotImplementedError


def run_module(module: MVTModule) -> None:
    module.log.info("Running module %s...", module.__class__.__name__)

    try:
        exec_or_profile("module.run()", globals(), locals())
    except NotImplementedError:
        module.log.exception(
            "The run() procedure of module %s was not implemented yet!",
            module.__class__.__name__,
        )
    except InsufficientPrivileges as exc:
        module.log.info(
            "Insufficient privileges for module %s: %s", module.__class__.__name__, exc
        )
    except DatabaseNotFoundError as exc:
        module.log.info(
            "There might be no data to extract by module %s: %s",
            module.__class__.__name__,
            exc,
        )
    except DatabaseCorruptedError as exc:
        module.log.error(
            "The %s module database seems to be corrupted: %s",
            module.__class__.__name__,
            exc,
        )
    except Exception as exc:
        module.log.exception(
            "Error in running extraction from module %s: %s",
            module.__class__.__name__,
            exc,
        )
    else:
        try:
            exec_or_profile("module.check_indicators()", globals(), locals())
        except NotImplementedError:
            module.log.info(
                "The %s module does not support checking for indicators",
                module.__class__.__name__,
            )
        except Exception as exc:
            module.log.exception(
                "Error when checking indicators from module %s: %s",
                module.__class__.__name__,
                exc,
            )

        else:
            if module.indicators and not module.alertstore.alerts:
                module.log.info(
                    "The %s module produced no detections!", module.__class__.__name__
                )

        try:
            module.to_timeline()
        except NotImplementedError:
            pass
        except Exception as exc:
            module.log.exception(
                "Error when serializing data from module %s: %s",
                module.__class__.__name__,
                exc,
            )

        module.save_to_json()


def save_timeline(timeline: list, timeline_path: str, is_utc: bool = True) -> None:
    """Save the timeline in a csv file.

    :param timeline: List of records to order and store
    :param timeline_path: Path to the csv file to store the timeline to

    """
    with open(timeline_path, "a+", encoding="utf-8") as handle:
        csvoutput = csv.writer(
            handle, delimiter=",", quotechar='"', quoting=csv.QUOTE_ALL, escapechar="\\"
        )

        if is_utc:
            timestamp_header = "UTC Timestamp"
        else:
            timestamp_header = "Device Local Timestamp"
        csvoutput.writerow([timestamp_header, "Plugin", "Event", "Description"])

        for event in sorted(
            timeline, key=lambda x: x["timestamp"] if x["timestamp"] is not None else ""
        ):
            csvoutput.writerow(
                [
                    event.get("timestamp"),
                    event.get("module"),
                    event.get("event"),
                    event.get("data"),
                ]
            )<|MERGE_RESOLUTION|>--- conflicted
+++ resolved
@@ -11,15 +11,15 @@
 from dataclasses import asdict, is_dataclass
 from typing import Any, Dict, Optional
 
+from .alerts import AlertStore
+from .indicators import Indicators
+from .module_types import (
+    ModuleAtomicResult,
+    ModuleResults,
+    ModuleSerializedResult,
+    ModuleTimeline,
+)
 from .utils import CustomJSONEncoder, exec_or_profile
-from .indicators import Indicators
-from .alerts import AlertStore
-from .module_types import (
-    ModuleResults,
-    ModuleTimeline,
-    ModuleSerializedResult,
-    ModuleAtomicResult,
-)
 
 
 class DatabaseNotFoundError(Exception):
@@ -82,22 +82,11 @@
     @classmethod
     def from_json(cls, json_path: str, log: logging.Logger):
         with open(json_path, "r", encoding="utf-8") as handle:
-<<<<<<< HEAD
-            try:
-                results = json.load(handle)
-                if log:
-                    log.info('Loaded %d results from "%s"', len(results), json_path)
-                return cls(results=results, log=log)
-            except json.decoder.JSONDecodeError as err:
-                log.error('Error to decode the json "%s" file: "%s"', json_path, err)
-                return None
-=======
             results = json.load(handle)
             if log:
                 log.info('Loaded %d results from "%s"', len(results), json_path)
 
             return cls(results=results, log=log)
->>>>>>> e9e62164
 
     @classmethod
     def get_slug(cls) -> str:
