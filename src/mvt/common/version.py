# Mobile Verification Toolkit (MVT)
# Copyright (c) 2021-2023 The MVT Authors.
# Use of this software is governed by the MVT License 1.1 that can be found at
#   https://license.mvt.re/1.1/

<<<<<<< HEAD
MVT_VERSION = "2.6.1"
=======
MVT_VERSION = "3.0.0"
>>>>>>> e9e62164
<|MERGE_RESOLUTION|>--- conflicted
+++ resolved
@@ -3,8 +3,4 @@
 # Use of this software is governed by the MVT License 1.1 that can be found at
 #   https://license.mvt.re/1.1/
 
-<<<<<<< HEAD
-MVT_VERSION = "2.6.1"
-=======
-MVT_VERSION = "3.0.0"
->>>>>>> e9e62164
+MVT_VERSION = "3.0.0"