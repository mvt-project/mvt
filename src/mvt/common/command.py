# Mobile Verification Toolkit (MVT)
# Copyright (c) 2021-2023 The MVT Authors.
# Use of this software is governed by the MVT License 1.1 that can be found at
#   https://license.mvt.re/1.1/

import json
import logging
import os
import sys
from datetime import datetime
from typing import Optional

from mvt.common.indicators import Indicators
from mvt.common.module import MVTModule, run_module, save_timeline
from mvt.common.utils import (
    convert_datetime_to_iso,
    generate_hashes_from_path,
    get_sha256_from_file_path,
)
from mvt.common.config import settings
from mvt.common.version import MVT_VERSION


class Command:
    def __init__(
        self,
        target_path: Optional[str] = None,
        results_path: Optional[str] = None,
        ioc_files: Optional[list] = None,
        iocs: Optional[Indicators] = None,
        module_name: Optional[str] = None,
        serial: Optional[str] = None,
        module_options: Optional[dict] = None,
        hashes: Optional[bool] = False,
        sub_command: Optional[bool] = False,
        log: logging.Logger = logging.getLogger(__name__),
        disable_version_check: bool = False,
        disable_indicator_check: bool = False,
    ) -> None:
        self.name = ""
        self.modules = []

        self.target_path = target_path
        self.results_path = results_path
        self.ioc_files = ioc_files if ioc_files else []
        self.module_name = module_name
        self.serial = serial
        self.log = log
<<<<<<< HEAD
        self.sub_command = sub_command
=======
        self.disable_version_check = disable_version_check
        self.disable_indicator_check = disable_indicator_check
>>>>>>> 7009cddc

        # This dictionary can contain options that will be passed down from
        # the Command to all modules. This can for example be used to pass
        # down a password to decrypt a backup or flags which are need by some modules.
        self.module_options = module_options if module_options else {}

        # This list will contain all executed modules.
        # We can use this to reference e.g. self.executed[0].results.
        self.executed = []
        self.detected_count = 0
        self.hashes = hashes
        self.hash_values = []
        self.timeline = []
        self.timeline_detected = []

        # Load IOCs
        self._create_storage()
        self._setup_logging()

        if iocs is not None:
            self.iocs = iocs
        else:
            self.iocs = Indicators(self.log)
            self.iocs.load_indicators_files(self.ioc_files)

    def _create_storage(self) -> None:
        if self.results_path and not os.path.exists(self.results_path):
            try:
                os.makedirs(self.results_path)
            except Exception as exc:
                self.log.critical(
                    "Unable to create output folder %s: %s", self.results_path, exc
                )
                sys.exit(1)

    def _setup_logging(self):
        if not self.results_path:
            return

        logger = logging.getLogger("mvt")
        file_handler = logging.FileHandler(
            os.path.join(self.results_path, "command.log")
        )
        formatter = logging.Formatter(
            "%(asctime)s - %(name)s - %(levelname)s - %(message)s"
        )
        file_handler.setLevel(logging.DEBUG)
        file_handler.setFormatter(formatter)

        # MVT can be run in a loop
        # Old file handlers stick around in subsequent loops
        # Remove any existing logging.FileHandler instances
        for handler in logger.handlers:
            if isinstance(handler, logging.FileHandler):
                logger.removeHandler(handler)

        # And finally add the new one
        logger.addHandler(file_handler)

    def _store_timeline(self) -> None:
        if not self.results_path:
            return

        # We use local timestamps in the timeline on Android as many
        # logs do not contain timezone information.
        if type(self).__name__.startswith("CmdAndroid"):
            is_utc = False
        else:
            is_utc = True

        if len(self.timeline) > 0:
            save_timeline(
                self.timeline,
                os.path.join(self.results_path, "timeline.csv"),
                is_utc=is_utc,
            )

        if len(self.timeline_detected) > 0:
            save_timeline(
                self.timeline_detected,
                os.path.join(self.results_path, "timeline_detected.csv"),
                is_utc=is_utc,
            )

    def _store_info(self) -> None:
        if not self.results_path:
            return

        target_path = None
        if self.target_path:
            target_path = os.path.abspath(self.target_path)

        info = {
            "target_path": target_path,
            "mvt_version": MVT_VERSION,
            "date": convert_datetime_to_iso(datetime.now()),
            "ioc_files": [],
            "hashes": [],
        }

        for coll in self.iocs.ioc_collections:
            ioc_file_path = coll.get("stix2_file_path", "")
            if ioc_file_path and ioc_file_path not in info["ioc_files"]:
                info["ioc_files"].append(ioc_file_path)

        if self.target_path and (settings.HASH_FILES or self.hashes):
            self.generate_hashes()

        info["hashes"] = self.hash_values

        info_path = os.path.join(self.results_path, "info.json")
        with open(info_path, "w+", encoding="utf-8") as handle:
            json.dump(info, handle, indent=4)

        if self.target_path and (settings.HASH_FILES or self.hashes):
            info_hash = get_sha256_from_file_path(info_path)
            self.log.info('Reference hash of the info.json file: "%s"', info_hash)

    def generate_hashes(self) -> None:
        """
        Compute hashes for files in the target_path
        """
        if not self.target_path:
            return

        for file in generate_hashes_from_path(self.target_path, self.log):
            self.hash_values.append(file)

    def list_modules(self) -> None:
        self.log.info("Following is the list of available %s modules:", self.name)
        for module in self.modules:
            self.log.info(" - %s", module.__name__)

    def init(self) -> None:
        raise NotImplementedError

    def module_init(self, module: MVTModule) -> None:
        raise NotImplementedError

    def finish(self) -> None:
        raise NotImplementedError

    def _show_disable_adb_warning(self) -> None:
        """Warn if ADB is enabled"""
        if type(self).__name__ in ["CmdAndroidCheckADB", "CmdAndroidCheckAndroidQF"]:
            self.log.info(
                "Please disable Developer Options and ADB (Android Debug Bridge) on the device once finished with the acquisition. "
                "ADB is a powerful tool which can allow unauthorized access to the device."
            )

    def _show_support_message(self) -> None:
        support_message = "Please seek reputable expert help if you have serious concerns about a possible spyware attack. Such support is available to human rights defenders and civil society through Amnesty International's Security Lab at https://securitylab.amnesty.org/get-help/?c=mvt"
        if self.detected_count == 0:
            self.log.info(
                f"[bold]NOTE:[/bold] Using MVT with public indicators of compromise (IOCs) [bold]WILL NOT[/bold] automatically detect advanced attacks.\n\n{support_message}",
                extra={"markup": True},
            )
        else:
            self.log.warning(
                f"[bold]NOTE: Detected indicators of compromise[/bold]. Only expert review can confirm if the detected indicators are signs of an attack.\n\n{support_message}",
                extra={"markup": True},
            )

    def run(self) -> None:
        try:
            self.init()
        except NotImplementedError:
            pass

        for module in self.modules:
            if self.module_name and module.__name__ != self.module_name:
                continue

            # FIXME: do we need the logger here
            module_logger = logging.getLogger(module.__module__)

            m = module(
                target_path=self.target_path,
                results_path=self.results_path,
                module_options=self.module_options,
                log=module_logger,
            )

            if self.iocs.total_ioc_count:
                m.indicators = self.iocs
                m.indicators.log = m.log

            if self.serial:
                m.serial = self.serial

            try:
                self.module_init(m)
            except NotImplementedError:
                pass

            run_module(m)

            self.executed.append(m)

            self.detected_count += len(m.detected)

            self.timeline.extend(m.timeline)
            self.timeline_detected.extend(m.timeline_detected)

        try:
            self.finish()
        except NotImplementedError:
            pass

        # We only store the timeline from the parent/main command
        if self.sub_command:
            return

        self._store_timeline()
        self._store_info()

        self._show_disable_adb_warning()
        self._show_support_message()<|MERGE_RESOLUTION|>--- conflicted
+++ resolved
@@ -46,12 +46,9 @@
         self.module_name = module_name
         self.serial = serial
         self.log = log
-<<<<<<< HEAD
         self.sub_command = sub_command
-=======
         self.disable_version_check = disable_version_check
         self.disable_indicator_check = disable_indicator_check
->>>>>>> 7009cddc
 
         # This dictionary can contain options that will be passed down from
         # the Command to all modules. This can for example be used to pass
