--- conflicted
+++ resolved
@@ -8,6 +8,7 @@
 from typing import Optional
 
 from mvt.common.module_types import ModuleResults
+
 from ..base import IOSExtraction
 
 GLOBAL_PREFERENCES_BACKUP_IDS = ["0dc926a1810f7aee4e8f38793ed788701f93bf9d"]
@@ -45,17 +46,11 @@
                         self.get_slug(), "Lockdown mode enabled", "", None
                     )
                 else:
-<<<<<<< HEAD
-                    self.log.warning("Lockdown mode disabled")
-                return
-        self.log.warning("Lockdown mode disabled")
-=======
                     self.alertstore.low(
                         self.get_slug(), "Lockdown mode disabled", "", None
                     )
                     self.alertstore.log_latest()
                     continue
->>>>>>> e9e62164
 
     def process_file(self, file_path: str) -> None:
         with open(file_path, "rb") as handle:
