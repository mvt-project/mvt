# Mobile Verification Toolkit (MVT)
# Copyright (c) 2021-2023 The MVT Authors.
# Use of this software is governed by the MVT License 1.1 that can be found at
#   https://license.mvt.re/1.1/

import logging

import click

from mvt.common.cmd_check_iocs import CmdCheckIOCS
from mvt.common.help import (
    HELP_MSG_VERSION,
    HELP_MSG_OUTPUT,
    HELP_MSG_VERBOSE,
    HELP_MSG_IOC,
    HELP_MSG_LIST_MODULES,
    HELP_MSG_MODULE,
    HELP_MSG_NONINTERACTIVE,
    HELP_MSG_ANDROID_BACKUP_PASSWORD,
    HELP_MSG_CHECK_ADB_REMOVED,
    HELP_MSG_CHECK_ADB_REMOVED_DESCRIPTION,
    HELP_MSG_CHECK_BUGREPORT,
    HELP_MSG_CHECK_ANDROID_BACKUP,
    HELP_MSG_CHECK_ANDROIDQF,
    HELP_MSG_HASHES,
    HELP_MSG_CHECK_IOCS,
    HELP_MSG_STIX2,
    HELP_MSG_DISABLE_UPDATE_CHECK,
    HELP_MSG_DISABLE_INDICATOR_UPDATE_CHECK,
)
from mvt.common.logo import logo
from mvt.common.updates import IndicatorsUpdates
from mvt.common.utils import init_logging, set_verbose_logging


from .cmd_check_androidqf import CmdAndroidCheckAndroidQF
from .cmd_check_backup import CmdAndroidCheckBackup
from .cmd_check_bugreport import CmdAndroidCheckBugreport
from .modules.backup import BACKUP_MODULES
from .modules.backup.helpers import cli_load_android_backup_password
from .modules.bugreport import BUGREPORT_MODULES
from .modules.androidqf import ANDROIDQF_MODULES

init_logging()
log = logging.getLogger("mvt")

CONTEXT_SETTINGS = dict(help_option_names=["-h", "--help"])


def _get_disable_flags(ctx):
    """Helper function to safely get disable flags from context."""
    if ctx.obj is None:
        return False, False
    return (
        ctx.obj.get("disable_version_check", False),
        ctx.obj.get("disable_indicator_check", False),
    )


# ==============================================================================
# Main
# ==============================================================================
@click.group(invoke_without_command=False)
@click.option(
    "--disable-update-check", is_flag=True, help=HELP_MSG_DISABLE_UPDATE_CHECK
)
@click.option(
    "--disable-indicator-update-check",
    is_flag=True,
    help=HELP_MSG_DISABLE_INDICATOR_UPDATE_CHECK,
)
@click.pass_context
def cli(ctx, disable_update_check, disable_indicator_update_check):
    ctx.ensure_object(dict)
    ctx.obj["disable_version_check"] = disable_update_check
    ctx.obj["disable_indicator_check"] = disable_indicator_update_check
    logo(
        disable_version_check=disable_update_check,
        disable_indicator_check=disable_indicator_update_check,
    )


# ==============================================================================
# Command: version
# ==============================================================================
@cli.command("version", help=HELP_MSG_VERSION)
def version():
    return


# ==============================================================================
# Command: check-adb (removed)
# ==============================================================================
@cli.command(
    "check-adb", context_settings=CONTEXT_SETTINGS, help=HELP_MSG_CHECK_ADB_REMOVED
)
@click.pass_context
<<<<<<< HEAD
def download_apks(ctx, all_apks, virustotal, output, from_file, serial, verbose):
    set_verbose_logging(verbose)
    try:
        if from_file:
            download = DownloadAPKs.from_json(from_file)
        else:
            # TODO: Do we actually want to be able to run without storing any
            #       file?
            if not output:
                log.critical("You need to specify an output folder with --output!")
                ctx.exit(1)

            download = DownloadAPKs(results_path=output, all_apks=all_apks)
            if serial:
                download.serial = serial
            download.run()

        packages_to_lookup = []
        if all_apks:
            packages_to_lookup = download.packages
        else:
            for package in download.packages:
                if not package.get("system", False):
                    packages_to_lookup.append(package)

            if len(packages_to_lookup) == 0:
                return

        if virustotal:
            m = Packages()
            m.check_virustotal(packages_to_lookup)
    except KeyboardInterrupt:
        print("")
        ctx.exit(1)


# ==============================================================================
# Command: check-adb
# ==============================================================================
@cli.command("check-adb", context_settings=CONTEXT_SETTINGS, help=HELP_MSG_CHECK_ADB)
@click.option("--serial", "-s", type=str, help=HELP_MSG_SERIAL)
@click.option(
    "--iocs",
    "-i",
    type=click.Path(exists=True),
    multiple=True,
    default=[],
    help=HELP_MSG_IOC,
)
@click.option("--output", "-o", type=click.Path(exists=False), help=HELP_MSG_OUTPUT)
@click.option("--fast", "-f", is_flag=True, help=HELP_MSG_FAST)
@click.option("--list-modules", "-l", is_flag=True, help=HELP_MSG_LIST_MODULES)
@click.option("--module", "-m", help=HELP_MSG_MODULE)
@click.option("--non-interactive", "-n", is_flag=True, help=HELP_MSG_NONINTERACTIVE)
@click.option("--backup-password", "-p", help=HELP_MSG_ANDROID_BACKUP_PASSWORD)
@click.option("--verbose", "-v", is_flag=True, help=HELP_MSG_VERBOSE)
@click.pass_context
def check_adb(
    ctx,
    serial,
    iocs,
    output,
    fast,
    list_modules,
    module,
    non_interactive,
    backup_password,
    verbose,
):
    set_verbose_logging(verbose)
    module_options = {
        "fast_mode": fast,
        "interactive": not non_interactive,
        "backup_password": cli_load_android_backup_password(log, backup_password),
    }

    cmd = CmdAndroidCheckADB(
        results_path=output,
        ioc_files=iocs,
        module_name=module,
        serial=serial,
        module_options=module_options,
        disable_version_check=_get_disable_flags(ctx)[0],
        disable_indicator_check=_get_disable_flags(ctx)[1],
    )

    if list_modules:
        cmd.list_modules()
        return

    log.info("Checking Android device over debug bridge")

    cmd.run()

    if cmd.detected_count > 0:
        log.warning(
            "The analysis of the Android device produced %d detections!",
            cmd.detected_count,
        )
=======
def check_adb(ctx):
    log.error(HELP_MSG_CHECK_ADB_REMOVED_DESCRIPTION)
>>>>>>> e9e62164


# ==============================================================================
# Command: check-bugreport
# ==============================================================================
@cli.command(
    "check-bugreport", context_settings=CONTEXT_SETTINGS, help=HELP_MSG_CHECK_BUGREPORT
)
@click.option(
    "--iocs",
    "-i",
    type=click.Path(exists=True),
    multiple=True,
    default=[],
    help=HELP_MSG_IOC,
)
@click.option("--output", "-o", type=click.Path(exists=False), help=HELP_MSG_OUTPUT)
@click.option("--list-modules", "-l", is_flag=True, help=HELP_MSG_LIST_MODULES)
@click.option("--module", "-m", help=HELP_MSG_MODULE)
@click.option("--verbose", "-v", is_flag=True, help=HELP_MSG_VERBOSE)
@click.argument("BUGREPORT_PATH", type=click.Path(exists=True))
@click.pass_context
def check_bugreport(ctx, iocs, output, list_modules, module, verbose, bugreport_path):
    set_verbose_logging(verbose)
    # Always generate hashes as bug reports are small.
    cmd = CmdAndroidCheckBugreport(
        target_path=bugreport_path,
        results_path=output,
        ioc_files=iocs,
        module_name=module,
        hashes=True,
        disable_version_check=_get_disable_flags(ctx)[0],
        disable_indicator_check=_get_disable_flags(ctx)[1],
    )

    if list_modules:
        cmd.list_modules()
        return

    log.info("Checking Android bug report at path: %s", bugreport_path)

    cmd.run()
    cmd.show_alerts_brief()
    cmd.show_support_message()


# ==============================================================================
# Command: check-backup
# ==============================================================================
@cli.command(
    "check-backup",
    context_settings=CONTEXT_SETTINGS,
    help=HELP_MSG_CHECK_ANDROID_BACKUP,
)
@click.option(
    "--iocs",
    "-i",
    type=click.Path(exists=True),
    multiple=True,
    default=[],
    help=HELP_MSG_IOC,
)
@click.option("--output", "-o", type=click.Path(exists=False), help=HELP_MSG_OUTPUT)
@click.option("--list-modules", "-l", is_flag=True, help=HELP_MSG_LIST_MODULES)
@click.option("--non-interactive", "-n", is_flag=True, help=HELP_MSG_NONINTERACTIVE)
@click.option("--backup-password", "-p", help=HELP_MSG_ANDROID_BACKUP_PASSWORD)
@click.option("--verbose", "-v", is_flag=True, help=HELP_MSG_VERBOSE)
@click.argument("BACKUP_PATH", type=click.Path(exists=True))
@click.pass_context
def check_backup(
    ctx,
    iocs,
    output,
    list_modules,
    non_interactive,
    backup_password,
    verbose,
    backup_path,
):
    set_verbose_logging(verbose)

    # Always generate hashes as backups are generally small.
    cmd = CmdAndroidCheckBackup(
        target_path=backup_path,
        results_path=output,
        ioc_files=iocs,
        hashes=True,
        module_options={
            "interactive": not non_interactive,
            "backup_password": cli_load_android_backup_password(log, backup_password),
        },
        disable_version_check=_get_disable_flags(ctx)[0],
        disable_indicator_check=_get_disable_flags(ctx)[1],
    )

    if list_modules:
        cmd.list_modules()
        return

    log.info("Checking Android backup at path: %s", backup_path)

    cmd.run()
    cmd.show_alerts_brief()
    cmd.show_support_message()


# ==============================================================================
# Command: check-androidqf
# ==============================================================================
@cli.command(
    "check-androidqf", context_settings=CONTEXT_SETTINGS, help=HELP_MSG_CHECK_ANDROIDQF
)
@click.option(
    "--iocs",
    "-i",
    type=click.Path(exists=True),
    multiple=True,
    default=[],
    help=HELP_MSG_IOC,
)
@click.option("--output", "-o", type=click.Path(exists=False), help=HELP_MSG_OUTPUT)
@click.option("--list-modules", "-l", is_flag=True, help=HELP_MSG_LIST_MODULES)
@click.option("--module", "-m", help=HELP_MSG_MODULE)
@click.option("--hashes", "-H", is_flag=True, help=HELP_MSG_HASHES)
@click.option("--non-interactive", "-n", is_flag=True, help=HELP_MSG_NONINTERACTIVE)
@click.option("--backup-password", "-p", help=HELP_MSG_ANDROID_BACKUP_PASSWORD)
@click.option("--verbose", "-v", is_flag=True, help=HELP_MSG_VERBOSE)
@click.argument("ANDROIDQF_PATH", type=click.Path(exists=True))
@click.pass_context
def check_androidqf(
    ctx,
    iocs,
    output,
    list_modules,
    module,
    hashes,
    non_interactive,
    backup_password,
    verbose,
    androidqf_path,
):
    set_verbose_logging(verbose)

    cmd = CmdAndroidCheckAndroidQF(
        target_path=androidqf_path,
        results_path=output,
        ioc_files=iocs,
        module_name=module,
        hashes=hashes,
        module_options={
            "interactive": not non_interactive,
            "backup_password": cli_load_android_backup_password(log, backup_password),
        },
        disable_version_check=_get_disable_flags(ctx)[0],
        disable_indicator_check=_get_disable_flags(ctx)[1],
    )

    if list_modules:
        cmd.list_modules()
        return

    log.info("Checking AndroidQF acquisition at path: %s", androidqf_path)

    cmd.run()
    cmd.show_alerts_brief()
    cmd.show_disable_adb_warning()
    cmd.show_support_message()


# ==============================================================================
# Command: check-iocs
# ==============================================================================
@cli.command("check-iocs", context_settings=CONTEXT_SETTINGS, help=HELP_MSG_CHECK_IOCS)
@click.option(
    "--iocs",
    "-i",
    type=click.Path(exists=True),
    multiple=True,
    default=[],
    help=HELP_MSG_IOC,
)
@click.option("--list-modules", "-l", is_flag=True, help=HELP_MSG_LIST_MODULES)
@click.option("--module", "-m", help=HELP_MSG_MODULE)
@click.argument("FOLDER", type=click.Path(exists=True))
@click.pass_context
def check_iocs(ctx, iocs, list_modules, module, folder):
<<<<<<< HEAD
    cmd = CmdCheckIOCS(
        target_path=folder,
        ioc_files=iocs,
        module_name=module,
        disable_version_check=_get_disable_flags(ctx)[0],
        disable_indicator_check=_get_disable_flags(ctx)[1],
    )
    cmd.modules = BACKUP_MODULES + ADB_MODULES + BUGREPORT_MODULES
=======
    cmd = CmdCheckIOCS(target_path=folder, ioc_files=iocs, module_name=module)
    cmd.modules = BACKUP_MODULES + BUGREPORT_MODULES + ANDROIDQF_MODULES
>>>>>>> e9e62164

    if list_modules:
        cmd.list_modules()
        return

    cmd.run()
    cmd.show_alerts_brief()
    cmd.show_support_message()


# ==============================================================================
# Command: download-iocs
# ==============================================================================
@cli.command("download-iocs", context_settings=CONTEXT_SETTINGS, help=HELP_MSG_STIX2)
def download_indicators():
    ioc_updates = IndicatorsUpdates()
    ioc_updates.update()<|MERGE_RESOLUTION|>--- conflicted
+++ resolved
@@ -9,37 +9,36 @@
 
 from mvt.common.cmd_check_iocs import CmdCheckIOCS
 from mvt.common.help import (
-    HELP_MSG_VERSION,
-    HELP_MSG_OUTPUT,
-    HELP_MSG_VERBOSE,
+    HELP_MSG_ANDROID_BACKUP_PASSWORD,
+    HELP_MSG_CHECK_ADB_REMOVED,
+    HELP_MSG_CHECK_ADB_REMOVED_DESCRIPTION,
+    HELP_MSG_CHECK_ANDROID_BACKUP,
+    HELP_MSG_CHECK_ANDROIDQF,
+    HELP_MSG_CHECK_BUGREPORT,
+    HELP_MSG_CHECK_IOCS,
+    HELP_MSG_DISABLE_INDICATOR_UPDATE_CHECK,
+    HELP_MSG_DISABLE_UPDATE_CHECK,
+    HELP_MSG_HASHES,
     HELP_MSG_IOC,
     HELP_MSG_LIST_MODULES,
     HELP_MSG_MODULE,
     HELP_MSG_NONINTERACTIVE,
-    HELP_MSG_ANDROID_BACKUP_PASSWORD,
-    HELP_MSG_CHECK_ADB_REMOVED,
-    HELP_MSG_CHECK_ADB_REMOVED_DESCRIPTION,
-    HELP_MSG_CHECK_BUGREPORT,
-    HELP_MSG_CHECK_ANDROID_BACKUP,
-    HELP_MSG_CHECK_ANDROIDQF,
-    HELP_MSG_HASHES,
-    HELP_MSG_CHECK_IOCS,
+    HELP_MSG_OUTPUT,
     HELP_MSG_STIX2,
-    HELP_MSG_DISABLE_UPDATE_CHECK,
-    HELP_MSG_DISABLE_INDICATOR_UPDATE_CHECK,
+    HELP_MSG_VERBOSE,
+    HELP_MSG_VERSION,
 )
 from mvt.common.logo import logo
 from mvt.common.updates import IndicatorsUpdates
 from mvt.common.utils import init_logging, set_verbose_logging
 
-
 from .cmd_check_androidqf import CmdAndroidCheckAndroidQF
 from .cmd_check_backup import CmdAndroidCheckBackup
 from .cmd_check_bugreport import CmdAndroidCheckBugreport
+from .modules.androidqf import ANDROIDQF_MODULES
 from .modules.backup import BACKUP_MODULES
 from .modules.backup.helpers import cli_load_android_backup_password
 from .modules.bugreport import BUGREPORT_MODULES
-from .modules.androidqf import ANDROIDQF_MODULES
 
 init_logging()
 log = logging.getLogger("mvt")
@@ -95,110 +94,8 @@
     "check-adb", context_settings=CONTEXT_SETTINGS, help=HELP_MSG_CHECK_ADB_REMOVED
 )
 @click.pass_context
-<<<<<<< HEAD
-def download_apks(ctx, all_apks, virustotal, output, from_file, serial, verbose):
-    set_verbose_logging(verbose)
-    try:
-        if from_file:
-            download = DownloadAPKs.from_json(from_file)
-        else:
-            # TODO: Do we actually want to be able to run without storing any
-            #       file?
-            if not output:
-                log.critical("You need to specify an output folder with --output!")
-                ctx.exit(1)
-
-            download = DownloadAPKs(results_path=output, all_apks=all_apks)
-            if serial:
-                download.serial = serial
-            download.run()
-
-        packages_to_lookup = []
-        if all_apks:
-            packages_to_lookup = download.packages
-        else:
-            for package in download.packages:
-                if not package.get("system", False):
-                    packages_to_lookup.append(package)
-
-            if len(packages_to_lookup) == 0:
-                return
-
-        if virustotal:
-            m = Packages()
-            m.check_virustotal(packages_to_lookup)
-    except KeyboardInterrupt:
-        print("")
-        ctx.exit(1)
-
-
-# ==============================================================================
-# Command: check-adb
-# ==============================================================================
-@cli.command("check-adb", context_settings=CONTEXT_SETTINGS, help=HELP_MSG_CHECK_ADB)
-@click.option("--serial", "-s", type=str, help=HELP_MSG_SERIAL)
-@click.option(
-    "--iocs",
-    "-i",
-    type=click.Path(exists=True),
-    multiple=True,
-    default=[],
-    help=HELP_MSG_IOC,
-)
-@click.option("--output", "-o", type=click.Path(exists=False), help=HELP_MSG_OUTPUT)
-@click.option("--fast", "-f", is_flag=True, help=HELP_MSG_FAST)
-@click.option("--list-modules", "-l", is_flag=True, help=HELP_MSG_LIST_MODULES)
-@click.option("--module", "-m", help=HELP_MSG_MODULE)
-@click.option("--non-interactive", "-n", is_flag=True, help=HELP_MSG_NONINTERACTIVE)
-@click.option("--backup-password", "-p", help=HELP_MSG_ANDROID_BACKUP_PASSWORD)
-@click.option("--verbose", "-v", is_flag=True, help=HELP_MSG_VERBOSE)
-@click.pass_context
-def check_adb(
-    ctx,
-    serial,
-    iocs,
-    output,
-    fast,
-    list_modules,
-    module,
-    non_interactive,
-    backup_password,
-    verbose,
-):
-    set_verbose_logging(verbose)
-    module_options = {
-        "fast_mode": fast,
-        "interactive": not non_interactive,
-        "backup_password": cli_load_android_backup_password(log, backup_password),
-    }
-
-    cmd = CmdAndroidCheckADB(
-        results_path=output,
-        ioc_files=iocs,
-        module_name=module,
-        serial=serial,
-        module_options=module_options,
-        disable_version_check=_get_disable_flags(ctx)[0],
-        disable_indicator_check=_get_disable_flags(ctx)[1],
-    )
-
-    if list_modules:
-        cmd.list_modules()
-        return
-
-    log.info("Checking Android device over debug bridge")
-
-    cmd.run()
-
-    if cmd.detected_count > 0:
-        log.warning(
-            "The analysis of the Android device produced %d detections!",
-            cmd.detected_count,
-        )
-=======
 def check_adb(ctx):
     log.error(HELP_MSG_CHECK_ADB_REMOVED_DESCRIPTION)
->>>>>>> e9e62164
 
 
 # ==============================================================================
@@ -385,19 +282,8 @@
 @click.argument("FOLDER", type=click.Path(exists=True))
 @click.pass_context
 def check_iocs(ctx, iocs, list_modules, module, folder):
-<<<<<<< HEAD
-    cmd = CmdCheckIOCS(
-        target_path=folder,
-        ioc_files=iocs,
-        module_name=module,
-        disable_version_check=_get_disable_flags(ctx)[0],
-        disable_indicator_check=_get_disable_flags(ctx)[1],
-    )
-    cmd.modules = BACKUP_MODULES + ADB_MODULES + BUGREPORT_MODULES
-=======
     cmd = CmdCheckIOCS(target_path=folder, ioc_files=iocs, module_name=module)
     cmd.modules = BACKUP_MODULES + BUGREPORT_MODULES + ANDROIDQF_MODULES
->>>>>>> e9e62164
 
     if list_modules:
         cmd.list_modules()
