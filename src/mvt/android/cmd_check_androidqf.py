--- conflicted
+++ resolved
@@ -13,12 +13,6 @@
 from mvt.android.cmd_check_bugreport import CmdAndroidCheckBugreport
 from mvt.common.command import Command
 from mvt.common.indicators import Indicators
-<<<<<<< HEAD
-=======
-
-from mvt.android.cmd_check_bugreport import CmdAndroidCheckBugreport
-from mvt.android.cmd_check_backup import CmdAndroidCheckBackup
->>>>>>> e9e62164
 
 from .modules.androidqf import ANDROIDQF_MODULES
 from .modules.androidqf.base import AndroidQFModule
@@ -50,11 +44,8 @@
         module_options: Optional[dict] = None,
         hashes: Optional[bool] = False,
         sub_command: Optional[bool] = False,
-<<<<<<< HEAD
         disable_version_check: bool = False,
         disable_indicator_check: bool = False,
-=======
->>>>>>> e9e62164
     ) -> None:
         super().__init__(
             target_path=target_path,
@@ -99,7 +90,6 @@
         if self.__format == "zip" and self.__zip:
             module.from_zip(self.__zip, self.__files)
             return
-<<<<<<< HEAD
 
         if not self.target_path:
             raise NoAndroidQFTargetPath
@@ -142,50 +132,6 @@
 
         if self.__format == "dir" and self.target_path:
             parent_path = Path(self.target_path).absolute().parent.as_posix()
-=======
-
-        if not self.target_path:
-            raise NoAndroidQFTargetPath
-
-        parent_path = Path(self.target_path).absolute().parent.as_posix()
-        module.from_dir(parent_path, self.__files)
-
-    def load_bugreport(self) -> zipfile.ZipFile:
-        bugreport_zip_path = None
-        for file_name in self.__files:
-            if file_name.endswith("bugreport.zip"):
-                bugreport_zip_path = file_name
-                break
-        else:
-            raise NoAndroidQFBugReport
-
-        if self.__format == "zip" and self.__zip:
-            handle = self.__zip.open(bugreport_zip_path)
-            return zipfile.ZipFile(handle)
-
-        if self.__format == "dir" and self.target_path:
-            parent_path = Path(self.target_path).absolute().parent.as_posix()
-            bug_report_path = os.path.join(parent_path, bugreport_zip_path)
-            return zipfile.ZipFile(bug_report_path)
-
-        raise NoAndroidQFBugReport
-
-    def load_backup(self) -> bytes:
-        backup_ab_path = None
-        for file_name in self.__files:
-            if file_name.endswith("backup.ab"):
-                backup_ab_path = file_name
-                break
-        else:
-            raise NoAndroidQFBackup
-
-        if self.__format == "zip" and self.__zip:
-            backup_file_handle = self.__zip.open(backup_ab_path)
-            return backup_file_handle.read()
-
-        if self.__format == "dir" and self.target_path:
-            parent_path = Path(self.target_path).absolute().parent.as_posix()
->>>>>>> e9e62164
             backup_path = os.path.join(parent_path, backup_ab_path)
             with open(backup_path, "rb") as backup_file:
                 backup_ab_data = backup_file.read()
@@ -214,17 +160,11 @@
             cmd.from_zip(bugreport)
             cmd.run()
 
-<<<<<<< HEAD
-            self.detected_count += cmd.detected_count
-            self.timeline.extend(cmd.timeline)
-            self.timeline_detected.extend(cmd.timeline_detected)
-=======
             self.timeline.extend(cmd.timeline)
             self.alertstore.extend(cmd.alertstore.alerts)
         finally:
             if bugreport:
                 bugreport.close()
->>>>>>> e9e62164
 
     def run_backup_cmd(self) -> bool:
         try:
@@ -247,18 +187,11 @@
             cmd.from_ab(backup)
             cmd.run()
 
-<<<<<<< HEAD
-            self.detected_count += cmd.detected_count
-            self.timeline.extend(cmd.timeline)
-            self.timeline_detected.extend(cmd.timeline_detected)
-=======
             self.timeline.extend(cmd.timeline)
             self.alertstore.extend(cmd.alertstore.alerts)
         finally:
             if backup:
                 backup.close()
-
->>>>>>> e9e62164
 
     def finish(self) -> None:
         """
